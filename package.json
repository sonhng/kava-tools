--- conflicted
+++ resolved
@@ -18,12 +18,7 @@
     "axios": "^0.19.2",
     "coingecko-api": "^1.0.10",
     "dotenv": "^8.2.0",
-<<<<<<< HEAD
     "log-timestamp": "^0.3.0",
-    "node-cron": "^2.0.3",
-    "typescript": "^3.7.5"
-=======
     "node-cron": "^2.0.3"
->>>>>>> 329255e1
   }
 }